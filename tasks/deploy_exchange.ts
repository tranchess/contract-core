--- conflicted
+++ resolved
@@ -26,12 +26,8 @@
             quoteToken.address,
             quoteDecimals,
             governanceAddresses.votingEscrow,
-<<<<<<< HEAD
             parseUnits(EXCHANGE_CONFIG.INITIAL_MIN_ORDER_AMOUNT, quoteDecimals),
             parseUnits(EXCHANGE_CONFIG.MIN_ORDER_AMOUNT, quoteDecimals),
-=======
-            parseEther(EXCHANGE_CONFIG.MIN_ORDER_AMOUNT),
->>>>>>> 4f642c22
             parseEther(EXCHANGE_CONFIG.MIN_ORDER_AMOUNT),
             parseEther(EXCHANGE_CONFIG.MAKER_REQUIREMENT),
             EXCHANGE_CONFIG.ORDER_PLACING_START_TIME,
